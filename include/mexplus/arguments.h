/** MEX function arguments helper library.
 *
 * Copyright 2014 Kota Yamaguchi.
 *
 * Example: writing a MEX function that takes 2 input arguments and 1 optional
 *          flag, and returns one output.
 *
 * % myFunction.m
 * function result = myFunction(arg1, arg2, varargin)
 *
 * // myFunction.cc
 * #include "mexplus/arguments.h"
 * using namespace std;
 * using namespace mexplus;
 * void mexFunction(int nlhs, mxArray* plhs[],
 *                  int nrhs, const mxArray* prhs) {
 *   InputArguments input(nrhs, prhs, 2, 1, "Flag");
 *   OutputArguments output(nlhs, plhs, 1);
 *   vector<double> result = myFunction(input.get<vector<double> >(0),
 *                                      input.get<string>(1),
 *                                      input.get<int>("Flag", 0));
 *   output.set(0, result);
 * }
 *
 * % Build
 * >> mex myFunction.cc src/mexplus/arguments.cc
 *
 */

#ifndef INCLUDE_MEXPLUS_ARGUMENTS_H_
#define INCLUDE_MEXPLUS_ARGUMENTS_H_

#include <cstdarg>
#include <map>
#include <sstream>
#include <string>
#include <vector>
#include "mexplus/mxarray.h"

namespace mexplus {

/** Utility to parse input arguments.
 *
 * Example: parse 2 mandatory and 2 optional arguments.
 *
 *     InputArguments input(nrhs, prhs, 2, 2, "option1", "option2");
 *     myFunction2(input.get<double>(0),
 *                 input.get<int>(1),
 *                 input.get<string>("option1", "foo"),
 *                 input.get<int>("option2", 10));
 *
 * Example: parse 1 + 2 argument format or 2 + 2 argument format.
 *
 *     InputArguments input;
 *     input.define("format1", 1, 2, "option1", "option2");
 *     input.define("format2", 2, 2, "option1", "option2");
 *     input.parse(nrhs, prhs);
 *     if (input.is("format1"))
 *         myFunction(input.get<int>(0),
 *                    input.get<string>("option1", "foo"),
 *                    input.get<int>("option2", 10));
 *     else if (input.is("format2"))
 *         myFunction2(input.get<int>(0),
 *                     input.get<string>(1),
 *                     input.get<string>("option1", "foo"),
 *                     input.get<int>("option2", 10));
 *
 */
class InputArguments {
 public:
  /** Case-insensitive comparator for std::string.
   */
  struct CaseInsensitiveComparator {
    struct CaseInsensitiveElementComparator {
      bool operator() (const char& c1, const char& c2) const {
          return tolower(c1) < tolower(c2);
      }
    };
    bool operator() (const std::string & s1, const std::string & s2) const {
      return std::lexicographical_compare(s1.begin(),
                                          s1.end(),
                                          s2.begin(),
                                          s2.end(),
                                          CaseInsensitiveElementComparator());
    }
  };

  typedef std::map<std::string, const mxArray*, CaseInsensitiveComparator>
      OptionMap;
  /** Definition of arguments.
   */
  typedef struct Definition_tag {
    std::vector<const mxArray*> mandatories;
    OptionMap optionals;
  } Definition;

  /** Empty constructor.
   */
  InputArguments() {}
  /** Shorthand constructor for a single argument definition.
   */
  InputArguments(int nrhs,
                 const mxArray* prhs[],
                 int mandatory_size = 1,
                 int option_size = 0,
                 ...) {
    Definition* definition = &definitions_["default"];
    definition->mandatories.resize(mandatory_size, NULL);
    va_list variable_list;
    va_start(variable_list, option_size);
    fillOptionalDefinition(option_size, &definition->optionals, variable_list);
    va_end(variable_list);
    parse(nrhs, prhs);
  }
  virtual ~InputArguments() {}
  /** Define a new argument format.
   */
  void define(const std::string name,
              int mandatory_size,
              int option_size = 0,
              ...) {
    Definition* definition = &definitions_[name];
    definition->mandatories.resize(mandatory_size);
    va_list variable_list;
    va_start(variable_list, option_size);
    fillOptionalDefinition(option_size, &definition->optionals, variable_list);
    va_end(variable_list);
  }
  /** Parse arguments from mexFunction input.
   */
<<<<<<< HEAD
  void parse(int nrhs, const mxArray* prhs[]) {
=======
  void parse(int nrhs,
             const mxArray* prhs[],
             bool ignore_multi_signatures = false) {
>>>>>>> 0ed66da4
    if (definitions_.empty())
      mexErrMsgIdAndTxt("mexplus:arguments:error", "No format defined.");
    std::map<std::string, Definition>::iterator entry;
    std::vector<std::map<std::string, Definition>::iterator> delete_positions;
    for (entry = definitions_.begin(); entry != definitions_.end(); ++entry)
      if (!parseDefinition(nrhs, prhs, &entry->second))
        delete_positions.push_back(entry);
    for (int i = 0; i < delete_positions.size(); ++i)
      definitions_.erase(delete_positions[i]);
    if (definitions_.empty())
      mexErrMsgIdAndTxt("mexplus:arguments:error",
                        (error_message_.empty()) ?
                        "Invalid arguments." : error_message_.c_str());
    if (definitions_.size() > 1)
      mexWarnMsgIdAndTxt("mexplus:arguments:warning",
                         "Input arguments match more than one signature.");
  }
  /** Return which format is chosen.
   */
  bool is(const std::string& name) const {
    std::map<std::string, Definition>::const_iterator entry =
        definitions_.find(name);
    return (entry != definitions_.end());
  }
  /** Get a parsed mandatory argument.
   */
  const mxArray* get(size_t index) const {
    if (definitions_.empty())
      mexErrMsgIdAndTxt("mexplus:arguments:error", "No format defined.");
    const Definition& definition = definitions_.begin()->second;
    if (index >= definition.mandatories.size())
      mexErrMsgIdAndTxt("mexplus:arguments:error", "Index out of range.");
    return definition.mandatories[index];
  }
  /** Get a parsed mandatory argument.
   */
  template <typename T>
  T get(size_t index) const;
  template <typename T>
  void get(size_t index, T* value) const;
  /** Get a parsed optional argument.
   */
  const mxArray* get(const std::string& option_name) const {
    if (definitions_.empty())
      mexErrMsgIdAndTxt("mexplus:arguments:error", "No format defined.");
    const Definition& definition = definitions_.begin()->second;
    OptionMap::const_iterator entry =
        definition.optionals.find(option_name);
    if (entry == definition.optionals.end())
      mexErrMsgIdAndTxt("mexplus:arguments:error",
                        "Unknown option %s.",
                        option_name.c_str());
    return entry->second;
  }
  /** Get a parsed optional argument.
   */
  template <typename T>
  T get(const std::string& option_name, const T& default_value) const;
  template <typename T>
  void get(const std::string& option_name,
           const T& default_value,
           T* value) const;
  /** Access raw mxArray* pointer.
   */
  const mxArray* operator[] (size_t index) const { return get(index); }
  /** Access raw mxArray* pointer.
   */
  const mxArray* operator[] (const std::string& option_name) const {
    return get(option_name);
  }

 private:
  /** Fill in optional arguments definition.
   */
  void fillOptionalDefinition(int option_size,
                              OptionMap* optionals,
                              va_list variable_list) {
    for (int i = 0; i < option_size; ++i) {
      const char* option_name = va_arg(variable_list, const char*);
      (*optionals)[std::string(option_name)] = NULL;
    }
  }
  /** Try to parse one definition or return false on failure.
   */
  bool parseDefinition(int nrhs,
                       const mxArray* prhs[],
                       Definition* definition) {
    std::stringstream message;
    if (nrhs < definition->mandatories.size()) {
      message << "Too few arguments: " << nrhs << " for at least "
              << definition->mandatories.size() << ".";
      error_message_.assign(message.str());
      return false;
    }
    int index = 0;
    for (; index < definition->mandatories.size(); ++index)
      definition->mandatories[index] = prhs[index];
    for (; index < nrhs; ++index) {
      // Check if option name is valid.
      const mxArray* option_name_array = prhs[index];
      if (!mxIsChar(option_name_array)) {
        message << "Option name must be char but is given "
                << mxGetClassName(option_name_array) << ".";
        error_message_.assign(message.str());
        return false;
      }
      char option_name[64];
      if (mxGetString(option_name_array, option_name, sizeof(option_name))) {
        message << "Option name too long.";
        error_message_.assign(message.str());
        return false;
      }
      OptionMap::iterator entry =
          definition->optionals.find(option_name);
      if (entry == definition->optionals.end()) {
        message << "Invalid option name: '" << option_name << "'.";
        error_message_.assign(message.str());
        return false;
      }
      // Check if options are even.
      if (++index >= nrhs) {
        message << "Missing option value for option '" << option_name << "'.";
        error_message_.assign(message.str());
        return false;
      }
      if (entry->second)
        mexErrMsgIdAndTxt("mexplus:arguments:warning",
                          "Option '%s' appeared more than once.",
                          option_name);
      entry->second = prhs[index];
    }
    return true;
  }
  /** Format definitions.
   */
  std::map<std::string, Definition> definitions_;
  /** Last error message.
   */
  std::string error_message_;
};

template <typename T>
T InputArguments::get(size_t index) const {
  T value;
  get<T>(index, &value);
  return value;
}

template <typename T>
void InputArguments::get(size_t index, T* value) const {
  MxArray::to<T>(get(index), value);
}

template <typename T>
T InputArguments::get(const std::string& option_name,
                      const T& default_value) const {
  T value;
  get<T>(option_name, default_value, &value);
  return value;
}

template <typename T>
void InputArguments::get(const std::string& option_name,
                         const T& default_value,
                         T* value) const {
  MxArray option(get(option_name));
  if (option)
    option.to<T>(value);
  else
    *value = default_value;
}

/** Output arguments wrapper.
 *
 * Example:
 *
 *     OutputArguments output(nlhs, plhs, 3);
 *     MxArray cell = MxArray::Cell(1, 3);
 *     cell.set(0, 0);
 *     cell.set(1, 1);
 *     cell.set(2, "value");
 *     output.set(0, 1);
 *     output.set(1, "foo");
 *     output.set(2, cell.release());
 */
class OutputArguments {
 public:
  /** Construct output argument wrapper.
   */
  OutputArguments(int nlhs,
                  mxArray** plhs,
                  int maximum_size = 1,
                  int mandatory_size = 0) : nlhs_(nlhs), plhs_(plhs) {
    if (mandatory_size > nlhs)
      mexErrMsgIdAndTxt("mexplus:arguments:error",
                        "Too few output: %d for %d.",
                        nlhs,
                        mandatory_size);
    if (maximum_size < nlhs)
      mexErrMsgIdAndTxt("mexplus:arguments:error",
                        "Too many output: %d for %d.",
                        nlhs,
                        maximum_size);
  }
  /** Safely assign mxArray to the output.
   */
  void set(size_t index, mxArray* value) {
    if (index < nlhs_)
      plhs_[index] = value;
  }
  /** Safely assign T to the output.
   */
  template <typename T>
  void set(size_t index, const T& value) {
    set(index, MxArray::from(value));
  }
  /** Size of the output.
   */
  size_t size() const { return nlhs_; }
  /** Const square bracket operator.
   */
  mxArray* const& operator[] (size_t index) const {
    if (index >= nlhs_)
      mexErrMsgIdAndTxt("mexplus:arguments:error",
                        "Output index out of range: %d.",
                        index);
    return plhs_[index];
  }
  /** Mutable square bracket operator.
   */
  mxArray*& operator[] (size_t index) {
    if (index >= nlhs_)
      mexErrMsgIdAndTxt("mexplus:arguments:error",
                        "Output index out of range: %d.",
                        index);
    return plhs_[index];
  }

 private:
  /** Number of output arguments.
   */
  int nlhs_;
  /** Output argument array.
   */
  mxArray** plhs_;
};

}  // namespace mexplus

#endif  // INCLUDE_MEXPLUS_ARGUMENTS_H_<|MERGE_RESOLUTION|>--- conflicted
+++ resolved
@@ -128,13 +128,9 @@
   }
   /** Parse arguments from mexFunction input.
    */
-<<<<<<< HEAD
-  void parse(int nrhs, const mxArray* prhs[]) {
-=======
   void parse(int nrhs,
              const mxArray* prhs[],
              bool ignore_multi_signatures = false) {
->>>>>>> 0ed66da4
     if (definitions_.empty())
       mexErrMsgIdAndTxt("mexplus:arguments:error", "No format defined.");
     std::map<std::string, Definition>::iterator entry;
@@ -148,7 +144,7 @@
       mexErrMsgIdAndTxt("mexplus:arguments:error",
                         (error_message_.empty()) ?
                         "Invalid arguments." : error_message_.c_str());
-    if (definitions_.size() > 1)
+    if (definitions_.size() > 1 && !ignore_multi_signatures)
       mexWarnMsgIdAndTxt("mexplus:arguments:warning",
                          "Input arguments match more than one signature.");
   }
