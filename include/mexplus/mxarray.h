/** MxArray data conversion library.
 *
 * The library provides mexplus::MxArray class for data conversion between
 * mxArray* and C++ types. The static API's are the core of the high-level
 * conversions.
 *
 *    int value = MxArray::to<int>(prhs[0]);
 *    string value = MxArray::to<string>(prhs[0]);
 *    vector<double> value = MxArray::to<vector<double> >(prhs[0]);
 *
 *    plhs[0] = MxArray::from(20);
 *    plhs[0] = MxArray::from("text value.");
 *    plhs[0] = MxArray::from(vector<double>(20, 0));
 *
 * Additionally, object API's are there to wrap around a complicated data
 * access.
 *
 * ### Read access
 *
 *    MxArray cell(prhs[0]);   // Assumes cell array in prhs[0].
 *    int x = cell.at<int>(0);
 *    vector<double> y = cell.at<vector<double> >(1);
 *
 *    MxArray numeric(prhs[0]);   // Assumes numeric array in prhs[0].
 *    double x = numeric.at<double>(0);
 *    int y = numeric.at<int>(1);
 *
 * ### Write access
 *
 *    MxArray cell(MxArray::Cell(1, 3));
 *    cell.set(0, 12);
 *    cell.set(1, "text value.");
 *    cell.set(2, vector<double>(4, 0));
 *    plhs[0] = cell.release();
 *
 *    MxArray numeric(MxArray::Numeric<double>(2, 2));
 *    numeric.set(0, 0, 1);
 *    numeric.set(0, 1, 2);
 *    numeric.set(1, 0, 3);
 *    numeric.set(1, 1, 4);
 *    plhs[0] = numeric.release();
 *
 * To add your own data conversion, define in namespace mexplus a template
 * specialization of MxArray::from() and MxArray::to().
 *
 * Kota Yamaguchi 2013  http://github.com/kyamagu/mexplus
 */

#ifndef __MEXPLUS_MXARRAY_H__
#define __MEXPLUS_MXARRAY_H__

#include <mex.h>
#include <mexplus/mxtypes.h>
#include <cassert>
#include <stdint.h>
#include <string>
#include <typeinfo>
#include <vector>
#include <algorithm>

/** Macro definitions.
 */
#define MEXPLUS_CHECK_NOTNULL(pointer) \
    if (!(pointer)) \
      mexErrMsgIdAndTxt("mexplus:error", \
                        "Null pointer exception: %s:%d:%s `" #pointer "`.", \
                        __FILE__, \
                        __LINE__, \
                        __FUNCTION__)

#define MEXPLUS_ERROR(...) mexErrMsgIdAndTxt("mexplus:error", __VA_ARGS__)
#define MEXPLUS_WARNING(...) mexWarnMsgIdAndTxt("mexplus:warning", __VA_ARGS__)
#define MEXPLUS_ASSERT(condition, ...) \
    if (!(condition)) mexErrMsgIdAndTxt("mexplus:error", __VA_ARGS__)

namespace mexplus {

/** mxArray object wrapper for data conversion and manipulation.
 *
 * The class is similar to a combination of unique_ptr and wrapper around
 * Matlab's matrix API. An MxArray object created from a mutable mxArray*
 * pointer automatically frees its internal memory unless explicitly
 * released. When MxArray is created from a const mxArray*, the object does not
 * manage memory but still provides the same matrix API.
 */
class MxArray {
public:
  /** Empty MxArray constructor. Use reset() to set a pointer.
   */
  MxArray() : array_(NULL), owner_(false) {}
  /** NULL assignment.
   */
  MxArray& operator= (std::nullptr_t) {
    reset();
    return *this;
  }
  /** Move constructor.
   */
  MxArray(MxArray&& array) : array_(NULL), owner_(false) {
    *this = std::move(array);
  }
  /** Move assignment.
   */
  MxArray& operator= (MxArray&& rhs) {
    if (this != &rhs) {
      array_ = rhs.array_;
      owner_ = rhs.owner_;
      rhs.array_ = NULL;
      rhs.owner_ = false;
    }
    return *this;
  }
  /** MxArray constructor from const mxArray*. MxArray will not manage memory.
   * @param array mxArray pointer given by mexFunction.
   */
  explicit MxArray(const mxArray* array) :
      array_(const_cast<mxArray*>(array)),
      owner_(false) {}
  /** MxArray constructor from mutable mxArray*. MxArray will manage memory.
   * @param array mxArray pointer.
   */
  explicit MxArray(mxArray* array) : array_(array), owner_(array) {}
  /** Assignment from const mxArray*. MxArray will not manage memory.
   */
  MxArray& operator= (const mxArray* rhs) {
    reset(rhs);
    return *this;
  }
  /** Assignment from mutable mxArray*. MxArray will manage memory.
   */
  MxArray& operator= (mxArray* rhs) {
    reset(rhs);
    return *this;
  }
  /** MxArray constructor from scalar.
   */
  template <typename T>
  explicit MxArray(const T& value) : array_(from(value)), owner_(true) {}
  /** Destructor. Unreleased pointers will be destroyed.
   */
  virtual ~MxArray() {
    if (array_ && owner_)
      mxDestroyArray(array_);
  }
  /** Swap operation.
   */
  void swap(MxArray& rhs)  {
    if (this != &rhs) {
      mxArray* array = rhs.array_;
      bool owner = rhs.owner_;
      rhs.array_ = array_;
      rhs.owner_ = owner_;
      array_ = array;
      owner_ = owner;
    }
  }
  /** Reset an mxArray to a const mxArray*.
   *
   * Caller must be VERY careful with this, as the behavior is undefined when
   * the original mxArray* is destroyed. For example, the following will crash.
   * @code
   *     MxArray foo;
   *     {
   *       MxArray bar(1);
   *       foo.reset(bar.get());
   *     }
   *     foo.toInt(); // Error!
   * @endcode
   */
  void reset(const mxArray* array = NULL) {
    if (array_ && owner_)
      mxDestroyArray(array_);
    array_ = const_cast<mxArray*>(array);
    owner_ = false;
  }
  /** Reset an mxArray.
   */
  void reset(mxArray* array) {
    if (array_ && owner_)
      mxDestroyArray(array_);
    array_ = array;
    owner_ = array;
  }
  /** Release managed mxArray* pointer, or clone if not owner.
   * @return Unmanaged mxArray*. Always caller must destroy.
   */
  mxArray* release()  {
    MEXPLUS_CHECK_NOTNULL(array_);
    mxArray* array = (owner_) ? array_ : clone();
    array_ = NULL;
    owner_ = false;
    return array;
  }
  /** Clone mxArray. This always allocates new mxArray*.
   * @return Unmanaged mxArray*. Always caller must destroy.
   */
  mxArray* clone() const {
    MEXPLUS_CHECK_NOTNULL(array_);
    mxArray* array = mxDuplicateArray(array_);
    MEXPLUS_CHECK_NOTNULL(array);
    return array;
  }
  /** Conversion to const mxArray*.
   * @return const mxArray* pointer.
   */
  inline const mxArray* get() const { return array_; }
  /** Return true if the array is not NULL.
   */
  operator bool() const { return array_ != NULL; }
  /** Return true if owner.
   */
  inline bool isOwner() const { return owner_; }
  /** Create a new numeric (real or complex) matrix.
   * @param rows Number of rows.
   * @param columns Number of cols.
   */
  template <typename T>
  static mxArray* Numeric(int rows = 1, int columns = 1);
  /** Create a new logical matrix.
   * @param rows Number of rows.
   * @param columns Number of cols.
   */
  static mxArray* Logical(int rows = 1, int columns = 1) {
    mxArray* logical_array = mxCreateLogicalMatrix(rows, columns);
    MEXPLUS_CHECK_NOTNULL(logical_array);
    return logical_array;
  }
  /** Create a new cell matrix.
   * @param rows Number of rows.
   * @param columns Number of cols.
   *
   * Example:
   * @code
   *     MxArray cell_array = MxArray::Cell(1, 2);
   *     cell_array.set(0, 1);
   *     cell_array.set(1, "another value");
   *     plhs[0] = cell_array.release();
   * @endcode
   */
  static mxArray* Cell(int rows = 1, int columns = 1) {
    mxArray* cell_array = mxCreateCellMatrix(rows, columns);
    MEXPLUS_CHECK_NOTNULL(cell_array);
    return cell_array;
  }
  /** Generic constructor for a struct matrix.
   * @param fields field names.
   * @param nfields number of field names.
   * @param rows size of the first dimension.
   * @param columns size of the second dimension.
   *
   * Example:
   * @code
   *     const char* fields[] = {"field1", "field2"};
   *     MxArray struct_array(MxArray::Struct(2, fields));
   *     struct_array.set("field1", 1);
   *     struct_array.set("field2", "field2 value");
   *     plhs[0] = struct_array.release();
   * @endcode
   */
  static mxArray* Struct(int nfields = 0,
                         const char** fields = NULL,
                         int rows = 1,
                         int columns = 1) {
    mxArray* struct_array = mxCreateStructMatrix(rows,
                                                 columns,
                                                 nfields,
                                                 fields);
    MEXPLUS_CHECK_NOTNULL(struct_array);
    return struct_array;
  }
  /** mxArray* importer methods.
   */
  template <typename T>
  static mxArray* from(const T& value) { return fromInternal<T>(value); }
  static mxArray* from(const char* value) {
    mxArray* array = mxCreateString(value);
    MEXPLUS_CHECK_NOTNULL(array);
    return array;
  }
  static mxArray* from(int32_t value) {
    mxArray* array = mxCreateNumericMatrix(1, 1, mxINT32_CLASS, mxREAL);
    MEXPLUS_CHECK_NOTNULL(array);
    *reinterpret_cast<int32_t*>(mxGetData(array)) = value;
    return array;
  }
  /** mxArray* exporter methods.
   */
  template <typename T>
  static void to(const mxArray* array, T* value) {
    toInternal<T>(array, value);
  }
  template <typename T>
  static T to(const mxArray* array) {
    T value;
    toInternal<T>(array, &value);
    return value;
  }
  /** mxArray* element reader methods.
   */
  template <typename T>
  static T at(const mxArray* array, mwIndex index) {
    T value;
    atInternal<T>(array, index, &value);
    return value;
  }
  template <typename T>
  static void at(const mxArray* array, mwIndex index, T* value) {
    atInternal<T>(array, index, value);
  }
  static const mxArray* at(const mxArray* array, mwIndex index) {
    MEXPLUS_CHECK_NOTNULL(array);
    MEXPLUS_ASSERT(mxIsCell(array), "Expected a cell array.");
    return mxGetCell(array, index);
  }
  template <typename T>
  static void at(const mxArray* array,
                 const std::string& field,
                 T* value,
                 mwIndex index = 0) {
    atInternal<T>(array, field, index, value);
  }
  static const mxArray* at(const mxArray* array,
                           const std::string& field,
                           mwIndex index = 0)  {
    MEXPLUS_CHECK_NOTNULL(array);
    MEXPLUS_ASSERT(mxIsStruct(array), "Expected a struct array.");
    return mxGetField(array, index, field.c_str());
  }
  /** mxArray* element writer methods.
   */
  template <typename T>
  static void set(mxArray* array, mwIndex index, const T& value) {
    setInternal<T>(array, index, value);
  }
  static void set(mxArray* array, mwIndex index, mxArray* value) {
    MEXPLUS_CHECK_NOTNULL(array);
    MEXPLUS_CHECK_NOTNULL(value);
    MEXPLUS_ASSERT(mxIsCell(array), "Expected a cell array.");
    MEXPLUS_ASSERT(index < mxGetNumberOfElements(array),
                   "Index out of range: %u.",
                   index);
    mxDestroyArray(mxGetCell(array, index));
    mxSetCell(array, index, value);
  }
  template <typename T>
  static void set(mxArray* array,
                  const std::string& field,
                  const T& value,
                  mwIndex index = 0) {
    setInternal<T>(array, field, index, value);
  }
  static void set(mxArray* array,
                  const std::string& field,
                  mxArray* value,
                  mwIndex index = 0) {
    MEXPLUS_CHECK_NOTNULL(array);
    MEXPLUS_CHECK_NOTNULL(value);
    MEXPLUS_ASSERT(mxIsStruct(array), "Expected a struct array.");
    MEXPLUS_ASSERT(index < mxGetNumberOfElements(array),
                   "Index out of range: %u.",
                   index);
    int field_number = mxGetFieldNumber(array, field.c_str());
    if (field_number < 0) {
      field_number = mxAddField(array, field.c_str());
      MEXPLUS_ASSERT(field_number >= 0,
                     "Failed to create a field '%s'",
                     field.c_str());
    }
    mxDestroyArray(mxGetFieldByNumber(array, index, field_number));
    mxSetFieldByNumber(array, index, field_number, value);
  }

  /** Convert MxArray to a specified type.
   */
  template <typename T>
  T to() const {
    T value;
    toInternal<T>(array_, &value);
    return value;
  }
  template <typename T>
  void to(T* value) const { toInternal<T>(array_, value); }
  /** Template for element accessor.
   * @param index index of the array element.
   * @return value of the element at index.
   *
   *
   * Example:
   * @code
   *     MxArray array(prhs[0]);
   *     double value = array.at<double>(0);
   * @endcode
   */
  template <typename T>
  T at(mwIndex index) const {
    T value;
    atInternal<T>(array_, index, &value);
    return value;
  }
  template <typename T>
  void at(mwIndex index, T* value) const {
    atInternal<T>(array_, index, value);
  }
  const mxArray* at(mwIndex index) const {
    return at(array_, index);
  }
  /** Template for element accessor.
   * @param row index of the first dimension.
   * @param column index of the second dimension.
   * @return value of the element at (row, column).
   */
  template <typename T>
  T at(mwIndex row, mwIndex column) const;
  /** Template for element accessor.
   * @param si subscript index of the element.
   * @return value of the element at subscript index.
   */
  template <typename T>
  T at(const std::vector<mwIndex>& subscripts) const;
  /** Struct element accessor.
   * @param field field name of the struct array.
   * @param index index of the struct array.
   * @return value of the element at the specified field.
   */
  template <typename T>
  T at(const std::string& field, mwIndex index = 0) const {
    T value;
    atInternal<T>(array_, field, index, &value);
    return value;
  }
  template <typename T>
  void at(const std::string& field, T* value, mwIndex index = 0) const {
    atInternal<T>(array_, field, index, value);
  }
  const mxArray* at(const std::string& field, mwIndex index = 0) const {
    return at(array_, field, index);
  }

  /** Template for element write accessor.
   * @param index offset of the array element.
   * @param value value of the field.
   */
  template <typename T>
  void set(mwIndex index, const T& value) {
    setInternal<T>(array_, index, value);
  }
  /** Template for element write accessor.
   * @param row index of the first dimension of the array element.
   * @param column index of the first dimension of the array element.
   * @param value value of the field.
   */
  template <typename T>
  void set(mwIndex row, mwIndex column, const T& value);
  /** Template for element write accessor.
   * @param subscripts subscript index of the element.
   * @param value value of the field.
   */
  template <typename T>
  void set(const std::vector<mwIndex>& subscripts, const T& value);
  /** Cell element write accessor.
   * @param index index of the element.
   * @param value cell element to be inserted.
   */
  void set(mwIndex index, mxArray* value) {
  MEXPLUS_ASSERT(isOwner(), "Must be an owner to set.");
    set(array_, index, value);
  }
  /** Struct element write accessor.
   * @param field field name of the struct array.
   * @param value value of the field.
   * @param index linear index of the struct array element.
   */
  template <typename T>
  void set(const std::string& field, const T& value, mwIndex index = 0) {
    MEXPLUS_ASSERT(isOwner(), "Must be an owner to set.");
    setInternal<T>(array_, field, index, value);
  }
  /** Struct element write accessor.
   * @param field field name of the struct array.
   * @param value value of the field to be inserted.
   * @param index linear index of the struct array element.
   */
  void set(const std::string& field, mxArray* value, mwIndex index = 0) {
    MEXPLUS_ASSERT(isOwner(), "Must be an owner to set.");
    set(array_, field, value, index);
  }
  /** Get raw data pointer.
   * @return pointer T*. If MxArray is not compatible, return NULL.
   */
  template <typename T>
  T* getData() const;
  mxLogical* getLogicals() const {
    MEXPLUS_CHECK_NOTNULL(array_);
    MEXPLUS_ASSERT(isLogical(),
                   "Expected a logical array but %s.",
                   className().c_str());
    return mxGetLogicals(array_);
  }
  mxChar* getChars() const {
    MEXPLUS_CHECK_NOTNULL(array_);
    MEXPLUS_ASSERT(isChar(),
                   "Expected a char array but %s.",
                   className().c_str());
    return mxGetChars(array_);
  }
  /** Class ID of mxArray.
   */
  inline mxClassID classID() const { return mxGetClassID(array_); }
  /** Class name of mxArray.
   */
  inline const std::string className() const {
    return std::string(mxGetClassName(array_));
  }
  /** Number of elements in an array.
   */
  inline mwSize size() const { return mxGetNumberOfElements(array_); }
  /** Number of dimensions.
   */
  inline mwSize dimensionSize() const {
    return mxGetNumberOfDimensions(array_);
  }
  /** Array of each dimension.
   */
  inline std::vector<mwSize> dimensions() const {
    const mwSize* dimensions = mxGetDimensions(array_);
    return std::vector<mwSize>(dimensions, dimensions + dimensionSize());
  }
  /** Number of rows in an array.
   */
  inline mwSize rows() const { return mxGetM(array_); }
  /** Number of columns in an array.
   */
  inline mwSize cols() const { return mxGetN(array_); }
  /** Number of fields in a struct array.
   */
  inline int fieldSize() const { return mxGetNumberOfFields(array_); }
  /** Get field name of a struct array.
   * @param index index of the struct array.
   * @return std::string.
   */
  std::string fieldName(int index) const {
    const char* field = mxGetFieldNameByNumber(array_, index);
    MEXPLUS_ASSERT(field, "Failed to get field name at %d.", index);
    return std::string(field);
  }
  /** Get field names of a struct array.
   * @params field_nams std::vector<std::string> of struct field names.
   */
  std::vector<std::string> fieldNames() const {
    MEXPLUS_ASSERT(isStruct(), "Expected a struct array.");
    std::vector<std::string> fields(fieldSize());
    for (int i = 0; i < fields.size(); ++i)
      fields[i] = fieldName(i);
    return fields;
  }
  /** Number of elements in IR, PR, and PI arrays.
   */
  inline mwSize nonZeroMax() const { return mxGetNzmax(array_); }
  /** Offset from first element to desired element.
   * @param row index of the first dimension of the array.
   * @param column index of the second dimension of the array.
   * @return linear offset of the specified subscript index.
   */
  mwIndex subscriptIndex(mwIndex row, mwIndex column) const {
    MEXPLUS_ASSERT(row < rows() && column < cols(),
                   "Subscript is out of range.");
    mwIndex subscripts[] = {row, column};
    return mxCalcSingleSubscript(array_, 2, subscripts);
  }
  /** Offset from first element to desired element.
   * @param si subscript index of the array.
   * @return linear offset of the specified subscript index.
   */
  mwIndex subscriptIndex(const std::vector<mwIndex>& subscripts) const {
    return mxCalcSingleSubscript(array_, subscripts.size(), &subscripts[0]);
  }
  /** Determine whether input is cell array.
   */
  inline bool isCell() const { return mxIsCell(array_); }
  /** Determine whether input is string array.
   */
  inline bool isChar() const { return mxIsChar(array_); }
  /** Determine whether input is vector array.
   */
  inline bool isVector() const { 
    mwSize rows  = (mwSize)mxGetM(array_);
    mwSize cols  = (mwSize)mxGetN(array_);
    mwSize nDims = (mwSize)mxGetNumberOfDimensions(array_);
    
    return nDims==2 && (rows==1 || cols==1);
  }
  /** Determine whether array is member of specified class.
   */
  inline bool isClass(const char* name) const {
    return mxIsClass(array_, name);
  }
  /** Determine whether data is complex.
   */
  inline bool isComplex() const { return mxIsComplex(array_); }
  /** Determine whether mxArray represents data as double-precision,
   * floating-point numbers.
   */
  inline bool isDouble() const { return mxIsDouble(array_); }
  /** Determine whether array is empty.
   */
  inline bool isEmpty() const { return mxIsEmpty(array_); }
  /** Determine whether input is finite.
   */
  static inline bool IsFinite(double value) { return mxIsFinite(value); }
  /** Determine whether array was copied from MATLAB global workspace.
   */
  inline bool isFromGlobalWS() const { return mxIsFromGlobalWS(array_); };
  /** Determine whether input is infinite.
   */
  static inline bool IsInf(double value) { return mxIsInf(value); }
  /** Determine whether array represents data as signed 8-bit integers.
   */
  inline bool isInt8() const { return mxIsInt8(array_); }
  /** Determine whether array represents data as signed 16-bit integers.
   */
  inline bool isInt16() const { return mxIsInt16(array_); }
  /** Determine whether array represents data as signed 32-bit integers.
   */
  inline bool isInt32() const { return mxIsInt32(array_); }
  /** Determine whether array represents data as signed 64-bit integers.
   */
  inline bool isInt64() const { return mxIsInt64(array_); }
  /** Determine whether array is of type mxLogical.
   */
  inline bool isLogical() const { return mxIsLogical(array_); }
  /** Determine whether scalar array is of type mxLogical.
   */
  inline bool isLogicalScalar() const { return mxIsLogicalScalar(array_); }
  /** Determine whether scalar array of type mxLogical is true.
   */
  inline bool isLogicalScalarTrue() const {
    return mxIsLogicalScalarTrue(array_);
  }
  /** Determine whether array is numeric.
   */
  inline bool isNumeric() const { return mxIsNumeric(array_); }
  /** Determine whether array represents data as single-precision,
   * floating-point numbers.
   */
  inline bool isSingle() const { return mxIsSingle(array_); }
  /** Determine whether input is sparse array.
   */
  inline bool isSparse() const { return mxIsSparse(array_); }
  /** Determine whether input is structure array.
   */
  inline bool isStruct() const { return mxIsStruct(array_); }
  /** Determine whether array represents data as unsigned 8-bit integers.
   */
  inline bool isUint8() const { return mxIsUint8(array_); }
  /** Determine whether array represents data as unsigned 16-bit integers.
   */
  inline bool isUint16() const { return mxIsUint16(array_); }
  /** Determine whether array represents data as unsigned 32-bit integers.
   */
  inline bool isUint32() const { return mxIsUint32(array_); }
  /** Determine whether array represents data as unsigned 64-bit integers.
   */
  inline bool isUint64() const { return mxIsUint64(array_); }
  /** Determine whether a struct array has a specified field.
   */
  bool hasField(const std::string& field_name, mwIndex index = 0) const {
    return isStruct() &&
        mxGetField(array_, index, field_name.c_str()) != NULL;
  }
  /** Determine whether input is NaN (Not-a-Number).
   */
  static inline bool IsNaN(double value) { return mxIsNaN(value); }
  /** Value of infinity.
   */
  static inline double Inf() { return mxGetInf(); }
  /** Value of NaN (Not-a-Number).
   */
  static inline double NaN() { return mxGetNaN(); }
  /** Value of EPS.
   */
  static inline double Eps() { return mxGetEps(); }

private:
  /** Copy constructor is prohibited except internally.
   */
  MxArray(const MxArray& array);
  //MxArray(const MxArray& array) = delete;
  /** Copy assignment operator is prohibited.
   */
  MxArray& operator=(const MxArray& rhs);
  //MxArray& operator=(const MxArray& rhs) = delete;



  /*************************************************************/

  /**             Templated mxArray importers                 **/

  /*************************************************************/

  /* fundamental numerics */
  template <typename T>
  static mxArray* fromInternal(const typename std::enable_if<
      MxArithmeticType<T>::value, T>::type& value);
  /* complex types, complex<float> or complex<double> */
  template <typename T>
  static mxArray* fromInternal(const typename std::enable_if<
      MxComplexType<T>::value, T>::type& value );
  /* container with fundamental numerics, i.e. vector<double> */
  template <typename Container>
  static mxArray* fromInternal(const typename std::enable_if<
      MxArithmeticCompound<Container>::value, 
      Container>::type& value);
  /* container with complex numbers, i.e. vector<complex<double>> */
  template <typename Container>
  static mxArray* fromInternal(const typename std::enable_if<
      MxComplexCompound<Container>::value, Container>::type& value);
  /* char type */
  template <typename T>
  static mxArray* fromInternal(const typename std::enable_if<
      MxCharType<T>::value, T>::type& value);
  /* containter with signed char */
  template <typename Container>
  static mxArray* fromInternal(const typename std::enable_if<
      (MxCharCompound<Container>::value) &&
      (std::is_signed<typename Container::value_type>::value),
      Container>::type& value);
  /* container with unsigned char */
  template <typename Container>
  static mxArray* fromInternal(const typename std::enable_if<
      (MxCharCompound<Container>::value) &&
      !(std::is_signed<typename Container::value_type>::value),
      Container>::type& value);
  /* logicals */
  template <typename T>
  static mxArray* fromInternal(const typename std::enable_if<
      MxLogicalType<T>::value, T>::type& value);
  /* container with logicals */
  template <typename Container>
  static mxArray* fromInternal(const typename std::enable_if<
      MxLogicalCompound<Container>::value, Container>::type& value);
  /* container with cell type content */
  template <typename Container>
  static mxArray* fromInternal(const typename std::enable_if<
      MxCellCompound<Container>::value, Container>::type& value);



  /*************************************************************/
  
  /**             Templated mxArray exporters                 **/

  /*************************************************************/

  /* singleton types */
  template <typename T>
  static void toInternal(const mxArray* array, 
                         typename std::enable_if<
                           MxArithmeticType<T>::value || 
                           MxComplexType<T>::value ||
                           MxLogicalType<T>::value ||
                           MxCharType<T>::value, T>::type* value) {
    atInternal<T>(array, 0, value);
  }
  /* vector types */
  template <typename T>
  static void toInternal(const mxArray* array, 
                         typename std::enable_if<
                           MxComplexOrArithmeticCompound<T>::value || 
                           MxLogicalCompound<T>::value ||
                           MxCharCompound<T>::value, T>::type* value);
  /* nested types (leads into recursive deduction) */
  template <typename T>
  static void toInternal(const mxArray* array, typename std::enable_if<
                           MxCellType<T>::value &&
                           (!std::is_compound<T>::value || 
                            MxCellType<typename T::value_type>::value), T>::type* value);



  /*************************************************************/
  
  /**             Templated mxArray getters                   **/

  /*************************************************************/

  /* fundamental numeric types */
  template <typename T>
  static void atInternal(const mxArray* array, mwIndex index,
                         typename std::enable_if<
                         MxComplexOrArithmeticType<T>::value || 
                         MxLogicalType<T>::value ||
                         MxCharType<T>::value, T>::type* value); 
  /* converter for nested types */
  template <typename T>
  static void atInternal(const mxArray* array, mwIndex index,
                         typename std::enable_if<
                           std::is_compound<T>::value && !MxComplexType<T>::value, T>::type* value);
  /* structure acess */
  template <typename T>
  static void atInternal(const mxArray* array, const std::string& field,
                         mwIndex index, T* value);



  /*************************************************************/
  
  /**           Templated mxArray element setters             **/

  /*************************************************************/

  /* fundamental numeric and complex types */
  template <typename T>
  static void setInternal(mxArray* array, mwIndex index,
                          const typename std::enable_if<
						                !std::is_compound<T>::value || 
										MxComplexType<T>::value, T>::type& value);
  /* container types */
  template <typename T>
  static void setInternal(mxArray* array,  mwIndex index,
                          const typename std::enable_if<
					                  MxCellType<T>::value, T>::type& value);
  /* structure access */
  template <typename T>
  static void setInternal(mxArray* array, const std::string& field,
                          mwIndex index, const T& value);



  /*************************************************************/
  
  /**    Assignment helpers (for MxArray.to<type>(value) )    **/

  /*************************************************************/
						  
  /* Explicit integer element assignment */
  template <typename T, typename R>
  static void assignTo(const mxArray* array, 
                       mwIndex index, typename std::enable_if<
                       std::is_integral<R>::value, R>::type* value) {
    MEXPLUS_ASSERT(!mxIsComplex(array), "Non-complex array expected!");
    *value = (R)*(reinterpret_cast<T*>(mxGetData(array)) + index);
  }
  /* Explicit floating point element assignment */
  template <typename T, typename R>
  static void assignTo(const mxArray* array, 
                       mwIndex index, 
                       typename std::enable_if<
                         std::is_floating_point<R>::value, R>::type* value) {
    if(mxIsComplex(array))
    {
        T real_part = *(reinterpret_cast<T*>(mxGetPr(array)) + index);
        T imag_part = *(reinterpret_cast<T*>(mxGetPi(array)) + index);

        *value = std::abs( std::complex<R>( real_part, imag_part ) );  /* magnitude */
    } else {
        *value = (R)*(reinterpret_cast<T*>(mxGetData(array)) + index);
    }
  }
  /* Explicit complex element assignment */
  template <typename T, typename R>
  static void assignTo(const mxArray* array, mwIndex index, 
                       typename std::enable_if<
                         MxComplexType<R>::value, R>::type* value) {
    typedef typename R::value_type ValueType;
    ValueType real_part, imag_part;

    if(mxIsComplex(array))
    {
        real_part = (typename R::value_type)*(reinterpret_cast<T*>(mxGetPr(array)) + index);
        imag_part = (typename R::value_type)*(reinterpret_cast<T*>(mxGetPi(array)) + index);
    } else {
        real_part = (typename R::value_type)*(reinterpret_cast<T*>(mxGetData(array)) + index);
        imag_part = (typename R::value_type)0.0;
    }
    
    *value = std::complex<ValueType>(real_part, imag_part);
  }
  /* explicit char (signed) element assignment */
  template <typename R>
  static void assignCharTo(const mxArray* array, mwIndex index,
                           typename std::enable_if<
                             std::is_signed<R>::value, R>::type* value) {
    typedef typename std::make_signed<mxChar>::type SignedMxChar;
    *value = *(reinterpret_cast<SignedMxChar*>(mxGetChars(array)) + index);
  }
  /* explicit char (unsigned) element assignment */
  template <typename R>
  static void assignCharTo(const mxArray* array,
                           mwIndex index,
                           typename std::enable_if<
                             !std::is_signed<R>::value, R>::type* value) {
    *value = *(mxGetChars(array) + index);
  }
    /* explicit cell element assignment */
  template <typename T>
  static void assignCellTo(const mxArray* array, mwIndex index, T* value) {
    const mxArray* element = mxGetCell(array, index);
    MEXPLUS_CHECK_NOTNULL(element);
    toInternal<T>(element, value);  /* recursion for nested types */
  }



  /* explicit numeric array assignment */
  template <typename T, typename R>
  static void assignTo(const mxArray* array, typename std::enable_if<
                                               MxArithmeticCompound<R>::value || 
											   MxLogicalCompound<R>::value || 
											   MxCharCompound<R>::value, R>::type* value) {
    if(!mxIsComplex(array))
    {
      T* data_pointer = reinterpret_cast<T*>(mxGetData(array));
      value->assign(data_pointer, data_pointer + mxGetNumberOfElements(array));
    } else {
      T* real_part = reinterpret_cast<T*>(mxGetPr(array));
      T* imag_part = reinterpret_cast<T*>(mxGetPi(array));

      assert( value->empty() );
      for( mwSize i = 0; i < mxGetNumberOfElements(array); i++, real_part++, imag_part++ )
      {
        value->push_back( std::abs( std::complex<double>( *real_part, *imag_part ) ) ); /* magnitude */
      }
    }
  }
  /* explicit complex array assigment */
    template <typename T, typename R>
  static void assignTo(const mxArray* array, typename std::enable_if<
      MxComplexCompound<R>::value, R>::type* value) {
    if(!mxIsComplex(array))
    {
      T* data_pointer = reinterpret_cast<T*>(mxGetData(array));

      assert( value->empty() );
      for( mwSize i = 0; i < mxGetNumberOfElements(array); i++, data_pointer++ )
      {
        value->push_back( (R)( (typename R::value_type)*data_pointer, 0.0f ) );
      }
    } else {
      T* real_part = reinterpret_cast<T*>(mxGetPr(array));
      T* imag_part = reinterpret_cast<T*>(mxGetPi(array));

      for( mwSize i = 0; i < mxGetNumberOfElements(array); i++, real_part++, imag_part++ )
      {
		  value->push_back( R::value_type( *real_part, *imag_part ) );
      }
    }
  }
    /* explicit char (signed) array assignment */
  template <typename R>
  static void assignStringTo(const mxArray* array, typename std::enable_if<
      std::is_signed<typename R::value_type>::value, R>::type* value) {
    typedef typename std::make_signed<mxChar>::type SignedMxChar;
    SignedMxChar* data_pointer = reinterpret_cast<SignedMxChar*>(
        mxGetChars(array));
    value->assign(data_pointer, data_pointer + mxGetNumberOfElements(array));
  }
  /* explicit char (unsigned) array assignment */
  template <typename R>
  static void assignStringTo(const mxArray* array, typename std::enable_if<
      !std::is_signed<typename R::value_type>::value,
      R>::type* value) {
    mxChar* data_pointer = mxGetChars(array);
    value->assign(data_pointer, data_pointer + mxGetNumberOfElements(array));
  }
  /* explicit cell array assignment */
  template <typename T>
  static void assignCellTo(const mxArray* array, T* value) {
    assert( value->empty() );
    for (int i = 0; i < mxGetNumberOfElements(array); ++i) {
      const mxArray* element = mxGetCell(array, i);
      MEXPLUS_CHECK_NOTNULL(element);
      value->push_back(to<typename T::value_type>(element));
    }
  }



  /*************************************************************/
  
  /**  Assignment helpers (for MxArray.set<type>(i, value) )  **/

  /*************************************************************/

  /* explicit numeric element assignment */
  template <typename R, typename T>
  static void assignFrom(mxArray* array, 
                         mwIndex index, 
                         const typename std::enable_if<
                         MxArithmeticType<T>::value || 
						 MxCharType<T>::value, T>::type& value) {
    if(mxIsComplex(array))
    {
      *(reinterpret_cast<R*>(mxGetPr(array)) + index) = (R)value;
      *(reinterpret_cast<R*>(mxGetPi(array)) + index) = (R)0.0;
    } else {
      *(reinterpret_cast<R*>(mxGetData(array)) + index) = (R)value;
    }
  }
  /* explicit complex element assignment */
  template <typename R, typename T>
  static void assignFrom(mxArray* array, 
                         mwIndex index, 
                         const typename std::enable_if<
                         MxComplexType<T>::value, T>::type& value) {
    if(mxIsComplex(array))
    {
      *(reinterpret_cast<R*>(mxGetPr(array)) + index) = value.real();
      *(reinterpret_cast<R*>(mxGetPi(array)) + index) = value.imag();
    } else {
      *(reinterpret_cast<R*>(mxGetData(array)) + index) = (R)std::abs( value );  /* magnitude */
    }
  }
  template <typename T>
  static void assignCharFrom(mxArray* array,
                             mwIndex index,
                             const typename std::enable_if<
                               std::is_floating_point<T>::value, T>::type& value) {
    *(mxGetChars(array) + index) = (char)value;  // whoever needs this...
  }
  template <typename T>
  static void assignCharFrom(mxArray* array,
                             mwIndex index,
                             const typename std::enable_if<
                               std::is_integral<T>::value &&
                               std::is_signed<T>::value, T>::type& value) {
    *(mxGetChars(array) + index) = reinterpret_cast<const typename
        std::make_unsigned<T>::type&>(value);
  }
  template <typename T>
  static void assignCharFrom(mxArray* array,
                             mwIndex index,
                             const typename std::enable_if<
                               std::is_integral<T>::value &&
                               !std::is_signed<T>::value, T>::type& value) {
    *(mxGetChars(array) + index) = value;
  }

  template <typename T>
  static void assignCharFrom(mxArray* array,
                             mwIndex index,
                             const typename std::enable_if<
                               MxComplexType<T>::value, T>::type& value) {
    *(mxGetChars(array) + index) = std::abs(value);  // whoever needs it...
  }

  /** Pointer to the mxArray C object.
   */
  mxArray* array_;
  /** Flag to enable resource management.
   */
  bool owner_;
};





/*************************************************************/

/**             Templated mxArray importers                 **/

/*************************************************************/

/* Fundamental numeric type */
template <typename T>
mxArray* MxArray::fromInternal(const typename std::enable_if<
    MxArithmeticType<T>::value, T>::type& value) {
  mxArray* array = mxCreateNumericMatrix(1,
                                         1,
                                         MxTypes<T>::class_id,
                                         MxTypes<T>::complexity);
  MEXPLUS_CHECK_NOTNULL(array);
  *reinterpret_cast<T*>(mxGetData(array)) = value;
  return array;
}
/* Complex type, complex<float> or complex<double> */
template <typename T>
mxArray* MxArray::fromInternal(const typename std::enable_if<
    MxComplexType<T>::value, T>::type& value ) {
  typedef T ValueType;
  typedef typename T::value_type CplValueType;
  mxArray* array = mxCreateNumericMatrix(1, 1, 
                                         MxTypes<ValueType>::class_id,
                                         MxTypes<ValueType>::complexity);
  MEXPLUS_CHECK_NOTNULL(array);
  *reinterpret_cast<CplValueType*>(mxGetPr(array)) = value.real();
  *reinterpret_cast<CplValueType*>(mxGetPi(array)) = value.imag();

  return array;
}
/* container with fundamental numerics, i.e. vector<double> */
template <typename Container>
mxArray* MxArray::fromInternal(const typename std::enable_if<
    MxArithmeticCompound<Container>::value, Container>::type& value) {
  typedef typename Container::value_type ValueType;
  mxArray* array = mxCreateNumericMatrix(1,
                                         value.size(),
                                         MxTypes<ValueType>::class_id,
                                         MxTypes<ValueType>::complexity);
  MEXPLUS_CHECK_NOTNULL(array);
  std::copy(value.begin(),
            value.end(),
            reinterpret_cast<ValueType*>(mxGetData(array)));
  return array;
}
/* container with complex numbers, i.e. vector<complex<double>> */
template <typename Container>
mxArray* MxArray::fromInternal(const typename std::enable_if<
      MxComplexCompound<Container>::value, Container>::type& value) {
  typedef typename Container::value_type CtValueType;
  typedef typename CtValueType::value_type ValueType;
  mxArray* array = mxCreateNumericMatrix(1,
                                         value.size(),
                                         MxTypes<CtValueType>::class_id,
                                         mxCOMPLEX);
  MEXPLUS_CHECK_NOTNULL(array);
  ValueType* real = reinterpret_cast<ValueType*>(mxGetPr(array));
  ValueType* imag = reinterpret_cast<ValueType*>(mxGetPi(array));

  typename Container::const_iterator it;

  for( it = value.begin(); it != value.end(); it++ )
  {
      *real++ = (*it).real();
      *imag++ = (*it).imag();
  }

  return array;
}
template <typename T>
mxArray* MxArray::fromInternal(const typename std::enable_if<
    MxCharType<T>::value, T>::type& value) {
  const char char_array[] = {static_cast<char>(value), 0};
  mxArray* array = mxCreateString(char_array);
  MEXPLUS_CHECK_NOTNULL(array);
  return array;
}
template <typename Container>
mxArray* MxArray::fromInternal(const typename std::enable_if<
    (MxCharCompound<Container>::value) &&
    (std::is_signed<typename Container::value_type>::value),
    Container>::type& value) {
  typedef typename std::make_unsigned<typename Container::value_type>::type
                   UnsignedValue;
  const mwSize dimensions[] = {1, static_cast<mwSize>(value.size())};
  mxArray* array = mxCreateCharArray(2, dimensions);
  MEXPLUS_CHECK_NOTNULL(array);
  mxChar* array_data = mxGetChars(array);
  for (typename Container::const_iterator it = value.begin();
       it != value.end();
       ++it) {
    *(array_data++) = reinterpret_cast<const UnsignedValue&>(*it);
  }
  return array;
}
template <typename Container>
mxArray* MxArray::fromInternal(const typename std::enable_if<
    (MxCharCompound<Container>::value) &&
    !(std::is_signed<typename Container::value_type>::value),
    Container>::type& value) {
  const mwSize dimensions[] = {1, static_cast<mwSize>(value.size())};
  mxArray* array = mxCreateCharArray(2, dimensions);
  MEXPLUS_CHECK_NOTNULL(array);
  std::copy(value.begin(), value.end(), mxGetChars(array));
  return array;
}
template <typename T>
mxArray* MxArray::fromInternal(const typename std::enable_if<
    MxLogicalType<T>::value, T>::type& value) {
  mxArray* array = mxCreateLogicalScalar(value);
  MEXPLUS_CHECK_NOTNULL(array);
  return array;
}
template <typename Container>
mxArray* MxArray::fromInternal(const typename std::enable_if<
    MxLogicalCompound<Container>::value, Container>::type& value) {
  mxArray* array = mxCreateLogicalMatrix(1, value.size());
  MEXPLUS_CHECK_NOTNULL(array);
  std::copy(value.begin(), value.end(), mxGetLogicals(array));
  return array;
}
template <typename Container>
mxArray* MxArray::fromInternal(const typename std::enable_if<
    MxCellCompound<Container>::value, Container>::type& value) {
  mxArray* array = mxCreateCellMatrix(1, value.size());
  MEXPLUS_CHECK_NOTNULL(array);
  mwIndex index = 0;
  for (typename Container::const_iterator it = value.begin();
       it != value.end();
       ++it) {
    mxArray* new_item = from(*it);  /* safe in case if from() fails */
    mxDestroyArray(mxGetCell(array, index));
    mxSetCell(array, index++, new_item);
  }
  return array;
}




/*************************************************************/

/**             Templated mxArray exporters                 **/

/*************************************************************/

/* converter from numeric matrix to container */
template <typename T>
void MxArray::toInternal(const mxArray* array, typename std::enable_if<
                           MxComplexOrArithmeticCompound<T>::value || 
                           MxLogicalCompound<T>::value ||
                           MxCharCompound<T>::value, T>::type* value) {
  MEXPLUS_CHECK_NOTNULL(array);
  MEXPLUS_CHECK_NOTNULL(value);
  switch (mxGetClassID(array)) {
    case mxINT8_CLASS:    assignTo<int8_t, T>(array, value); break;
    case mxUINT8_CLASS:   assignTo<uint8_t, T>(array, value); break;
    case mxINT16_CLASS:   assignTo<int16_t, T>(array, value); break;
    case mxUINT16_CLASS:  assignTo<uint16_t, T>(array, value); break;
    case mxINT32_CLASS:   assignTo<int32_t, T>(array, value); break;
    case mxUINT32_CLASS:  assignTo<uint32_t, T>(array, value); break;
    case mxINT64_CLASS:   assignTo<int64_t, T>(array, value); break;
    case mxUINT64_CLASS:  assignTo<uint64_t, T>(array, value); break;
    case mxSINGLE_CLASS:  assignTo<float, T>(array, value); break;
    case mxDOUBLE_CLASS:  assignTo<double, T>(array, value); break;
    case mxLOGICAL_CLASS: assignTo<mxLogical, T>(array, value); break;
    case mxCHAR_CLASS:    assignStringTo<T>(array, value); break;
    case mxCELL_CLASS:    assignCellTo<T>(array, value); break;
    // case mxSPARSE_CLASS:
    default:
      MEXPLUS_ERROR("Cannot convert %s.", mxGetClassName(array));
  }
}
/* converter from nested types to container */
template <typename T>
void MxArray::toInternal(const mxArray* array, typename std::enable_if<
                           MxCellType<T>::value &&
                           (!std::is_compound<T>::value || 
                            MxCellType<typename T::value_type>::value), T>::type* value) {
  MEXPLUS_CHECK_NOTNULL(value);
  MEXPLUS_ASSERT(mxIsCell(array), "Expected a cell array.");
  assert( value->empty() );
  for (int i = 0; i < mxGetNumberOfElements(array); ++i) {
    const mxArray* element = mxGetCell(array, i);
    value->push_back(to<typename T::value_type>(element));
  }
}




/*************************************************************/

/**             Templated mxArray getters                   **/

/*************************************************************/
/* converter from fundamental numeric or complex types */
template <typename T>
void MxArray::atInternal(const mxArray* array, mwIndex index,
                         typename std::enable_if<
                         MxComplexOrArithmeticType<T>::value || 
                         MxLogicalType<T>::value ||
                         MxCharType<T>::value, T>::type* value) {
  MEXPLUS_CHECK_NOTNULL(array);
  MEXPLUS_CHECK_NOTNULL(value);
  MEXPLUS_ASSERT(index < mxGetNumberOfElements(array),
                 "Index out of range: %u.",
                 index);
  switch (mxGetClassID(array)) {
    case mxINT8_CLASS:    assignTo<int8_t, T>(array, index, value); break;
    case mxUINT8_CLASS:   assignTo<uint8_t, T>(array, index, value); break;
    case mxINT16_CLASS:   assignTo<int16_t, T>(array, index, value); break;
    case mxUINT16_CLASS:  assignTo<uint16_t, T>(array, index, value); break;
    case mxINT32_CLASS:   assignTo<int32_t, T>(array, index, value); break;
    case mxUINT32_CLASS:  assignTo<uint32_t, T>(array, index, value); break;
    case mxINT64_CLASS:   assignTo<int64_t, T>(array, index, value); break;
    case mxUINT64_CLASS:  assignTo<uint64_t, T>(array, index, value); break;
    case mxSINGLE_CLASS:  assignTo<float, T>(array, index, value); break;
    case mxDOUBLE_CLASS:  assignTo<double, T>(array, index, value); break;
    case mxLOGICAL_CLASS: assignTo<mxLogical, T>(array, index, value); break;
    case mxCHAR_CLASS:    assignCharTo<T>(array, index, value); break;
    case mxCELL_CLASS:    assignCellTo<T>(array, index, value); break;
    // case mxSPARSE_CLASS:
    default:
      MEXPLUS_ASSERT(true, "Cannot convert %s", mxGetClassName(array));
  }
}
template <typename T>
void MxArray::atInternal(const mxArray* array, mwIndex index,
                         typename std::enable_if<
                           std::is_compound<T>::value && 
                           !MxComplexType<T>::value, T>::type* value) {
  MEXPLUS_CHECK_NOTNULL(array);
  MEXPLUS_CHECK_NOTNULL(value);
  MEXPLUS_ASSERT(index < mxGetNumberOfElements(array),
                 "Index out of range: %u.",
                 index);
  MEXPLUS_ASSERT(mxIsCell(array), "Expected a cell array.");
  const mxArray* element = mxGetCell(array, index);
  toInternal<T>(element, value);
}
template <typename T>
void MxArray::atInternal(const mxArray* array,
                         const std::string& field,
                         mwIndex index,
                         T* value) {
  MEXPLUS_CHECK_NOTNULL(array);
  MEXPLUS_CHECK_NOTNULL(value);
  MEXPLUS_ASSERT(index < mxGetNumberOfElements(array),
                 "Index out of range: %u.",
                 index);
  MEXPLUS_ASSERT(mxIsStruct(array), "Expected a struct array.");
  const mxArray* element = mxGetField(array, index, field.c_str());
  MEXPLUS_ASSERT(element, "Invalid field name %s.", field.c_str());
  toInternal<T>(element, value);
}




/*************************************************************/

/**             Templated mxArray setters                   **/

/*************************************************************/
/* converter from fundamental numeric or complex types */
template <typename T>
void MxArray::setInternal(mxArray* array,
                          mwIndex index,
                          const typename std::enable_if<
                            !std::is_compound<T>::value || 
							MxComplexType<T>::value, T>::type& value) {
  MEXPLUS_CHECK_NOTNULL(array);
  MEXPLUS_ASSERT(index < mxGetNumberOfElements(array),
                 "Index out of range: %u.",
                 index);
  switch (mxGetClassID(array)) {
    case mxINT8_CLASS:    assignFrom<int8_t, T>(array, index, value); break;
    case mxUINT8_CLASS:   assignFrom<uint8_t, T>(array, index, value); break;
    case mxINT16_CLASS:   assignFrom<int16_t, T>(array, index, value); break;
    case mxUINT16_CLASS:  assignFrom<uint16_t, T>(array, index, value); break;
    case mxINT32_CLASS:   assignFrom<int32_t, T>(array, index, value); break;
    case mxUINT32_CLASS:  assignFrom<uint32_t, T>(array, index, value); break;
    case mxINT64_CLASS:   assignFrom<int64_t, T>(array, index, value); break;
    case mxUINT64_CLASS:  assignFrom<uint64_t, T>(array, index, value); break;
    case mxSINGLE_CLASS:  assignFrom<float, T>(array, index, value); break;
    case mxDOUBLE_CLASS:  assignFrom<double, T>(array, index, value); break;
    case mxCHAR_CLASS:    assignCharFrom<T>(array, index, value); break;
    case mxLOGICAL_CLASS: assignFrom<mxLogical, T>(array, index, value); break;
<<<<<<< HEAD
    case mxCELL_CLASS: 
    {
      mxArray* new_item = from(value);  /* safe in case if from() fails */

=======
    case mxCELL_CLASS:
>>>>>>> 50c76592
      mxDestroyArray(mxGetCell(array, index));
      mxSetCell(array, index, new_item); 
      break;
    }
    default:
      MEXPLUS_ERROR("Cannot assign to %s array.", mxGetClassName(array));
  }
}
/* converter from fundamental numeric or complex types */
template <typename T>
void MxArray::setInternal(mxArray* array,
                          mwIndex index,
                          const typename std::enable_if<
                            MxCellType<T>::value, T>::type& value) {
  MEXPLUS_CHECK_NOTNULL(array);
  MEXPLUS_ASSERT(index < mxGetNumberOfElements(array),
                 "Index out of range: %u.",
                 index);
  MEXPLUS_ASSERT(mxIsCell(array), "Expected a cell array.");
  mxArray* new_item = from(value);  /* safe in case if from() fails */
  mxDestroyArray(mxGetCell(array, index));
  mxSetCell(array, index, new_item);
}
template <typename T>
void MxArray::setInternal(mxArray* array,
                          const std::string& field,
                          mwIndex index,
                          const T& value) {
  MEXPLUS_CHECK_NOTNULL(array);
  MEXPLUS_ASSERT(index < mxGetNumberOfElements(array),
                 "Index out of range: %u.",
                 index);
  MEXPLUS_ASSERT(mxIsStruct(array), "Expected a struct array.");
  int field_number = mxGetFieldNumber(array, field.c_str());
<<<<<<< HEAD
  if( field_number < 0 ) {
=======
  if (field_number < 0) {
>>>>>>> 50c76592
    field_number = mxAddField(array, field.c_str());
    MEXPLUS_ASSERT(field_number >= 0,
                   "Failed to create a field '%s'",
                   field.c_str());
  }
<<<<<<< HEAD
  mxArray* new_item = from(value);
  mxDestroyArray(mxGetFieldByNumber(array, index, field_number));
  mxSetFieldByNumber(array, index, field_number, new_item);
=======
  mxDestroyArray(mxGetFieldByNumber(array, index, field_number));
  mxSetFieldByNumber(array, index, field_number, from(value));
>>>>>>> 50c76592
}





template <typename T>
mxArray* MxArray::Numeric(int rows, int columns) {
  typedef typename std::enable_if<
      MxComplexOrArithmeticType<T>::value, T>::type Scalar;
  mxArray* numeric = mxCreateNumericMatrix(rows,
                                           columns,
                                           MxTypes<Scalar>::class_id,
                                           MxTypes<Scalar>::complexity);
  MEXPLUS_CHECK_NOTNULL(numeric);
  return numeric;
}

template <typename T>
T* MxArray::getData() const {
  MEXPLUS_CHECK_NOTNULL(array_);
  MEXPLUS_ASSERT(MxTypes<T>::class_id == classID(),
                 "Expected a %s array.",
                 typeid(T).name());
  return reinterpret_cast<T*>(mxGetData(array_));
}

template <typename T>
T MxArray::at(mwIndex row, mwIndex column) const {
  return at<T>(subscriptIndex(row, column));
}

template <typename T>
T MxArray::at(const std::vector<mwIndex>& subscripts) const {
  return at<T>(subscriptIndex(subscripts));
}

template <typename T>
void MxArray::set(mwIndex row, mwIndex column, const T& value) {
  set<T>(subscriptIndex(row, column), value);
}

template <typename T>
void MxArray::set(const std::vector<mwIndex>& subscripts, const T& value) {
  set<T>(subscriptIndex(subscripts), value);
}

} // namespace mexplus

#endif // __MEXPLUS_MXARRAY_H__<|MERGE_RESOLUTION|>--- conflicted
+++ resolved
@@ -1348,14 +1348,10 @@
     case mxDOUBLE_CLASS:  assignFrom<double, T>(array, index, value); break;
     case mxCHAR_CLASS:    assignCharFrom<T>(array, index, value); break;
     case mxLOGICAL_CLASS: assignFrom<mxLogical, T>(array, index, value); break;
-<<<<<<< HEAD
-    case mxCELL_CLASS: 
+    case mxCELL_CLASS:
     {
       mxArray* new_item = from(value);  /* safe in case if from() fails */
 
-=======
-    case mxCELL_CLASS:
->>>>>>> 50c76592
       mxDestroyArray(mxGetCell(array, index));
       mxSetCell(array, index, new_item); 
       break;
@@ -1390,24 +1386,15 @@
                  index);
   MEXPLUS_ASSERT(mxIsStruct(array), "Expected a struct array.");
   int field_number = mxGetFieldNumber(array, field.c_str());
-<<<<<<< HEAD
-  if( field_number < 0 ) {
-=======
   if (field_number < 0) {
->>>>>>> 50c76592
     field_number = mxAddField(array, field.c_str());
     MEXPLUS_ASSERT(field_number >= 0,
                    "Failed to create a field '%s'",
                    field.c_str());
   }
-<<<<<<< HEAD
   mxArray* new_item = from(value);
   mxDestroyArray(mxGetFieldByNumber(array, index, field_number));
   mxSetFieldByNumber(array, index, field_number, new_item);
-=======
-  mxDestroyArray(mxGetFieldByNumber(array, index, field_number));
-  mxSetFieldByNumber(array, index, field_number, from(value));
->>>>>>> 50c76592
 }
 
 
